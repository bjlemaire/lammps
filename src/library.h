--- conflicted
+++ resolved
@@ -69,9 +69,9 @@
 void lammps_scatter_atoms(void *, char *, int, int, void *);
 void lammps_scatter_atoms_subset(void *, char *, int, int, int, int *, void *);
 
-<<<<<<< HEAD
 void lammps_gather_peratom_fix(void *, char *, int, void *);
-=======
+
+
 #if defined(LAMMPS_BIGBIG)
 typedef void (*FixExternalFnPtr)(void *, int64_t, int, int64_t *, double **, double **);
 void lammps_set_fix_external_callback(void *, char *, FixExternalFnPtr, void*);
@@ -82,7 +82,6 @@
 typedef void (*FixExternalFnPtr)(void *, int, int, int *, double **, double **);
 void lammps_set_fix_external_callback(void *, char *, FixExternalFnPtr, void*);
 #endif
->>>>>>> d6624fe4
 
 int lammps_config_has_package(char * package_name);
 int lammps_config_package_count();
