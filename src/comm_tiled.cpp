/* ----------------------------------------------------------------------
   LAMMPS - Large-scale Atomic/Molecular Massively Parallel Simulator
   http://lammps.sandia.gov, Sandia National Laboratories
   Steve Plimpton, sjplimp@sandia.gov

   Copyright (2003) Sandia Corporation.  Under the terms of Contract
   DE-AC04-94AL85000 with Sandia Corporation, the U.S. Government retains
   certain rights in this software.  This software is distributed under
   the GNU General Public License.

   See the README file in the top-level LAMMPS directory.
------------------------------------------------------------------------- */

/* ----------------------------------------------------------------------
   Contributing author (multi) : Adrian Diaz (University of Florida)
------------------------------------------------------------------------- */

#include "comm_tiled.h"
#include <mpi.h>
#include <cmath>
#include <cstring>
#include "atom.h"
#include "atom_vec.h"
#include "domain.h"
#include "pair.h"
#include "neighbor.h"
#include "fix.h"
#include "compute.h"
#include "dump.h"
#include "memory.h"
#include "error.h"

using namespace LAMMPS_NS;

#define BUFFACTOR 1.5
#define BUFFACTOR 1.5
#define BUFMIN 1024
#define EPSILON 1.0e-6

#define DELTA_PROCS 16

/* ---------------------------------------------------------------------- */

CommTiled::CommTiled(LAMMPS *lmp) : Comm(lmp)
{
  style = 1;
  layout = Comm::LAYOUT_UNIFORM;
  pbc_flag = NULL;
  init_buffers();
}

/* ---------------------------------------------------------------------- */
//IMPORTANT: we *MUST* pass "*oldcomm" to the Comm initializer here, as
//           the code below *requires* that the (implicit) copy constructor
//           for Comm is run and thus creating a shallow copy of "oldcomm".
//           The call to Comm::copy_arrays() then converts the shallow copy
//           into a deep copy of the class with the new layout.

CommTiled::CommTiled(LAMMPS * /*lmp*/, Comm *oldcomm) : Comm(*oldcomm)
{
  style = 1;
  layout = oldcomm->layout;
  Comm::copy_arrays(oldcomm);
  init_buffers();
}

/* ---------------------------------------------------------------------- */

CommTiled::~CommTiled()
{
  memory->destroy(buf_send);
  memory->destroy(buf_recv);
  memory->destroy(overlap);
  deallocate_swap(maxswap);
  memory->sfree(rcbinfo);
  
  if (mode == Comm::MULTI) memory->destroy(cutghostmulti);
}

/* ----------------------------------------------------------------------
   initialize comm buffers and other data structs local to CommTiled
------------------------------------------------------------------------- */

void CommTiled::init_buffers()
{
  buf_send = buf_recv = NULL;
  maxsend = maxrecv = BUFMIN;
  grow_send(maxsend,2);
  memory->create(buf_recv,maxrecv,"comm:buf_recv");

  maxoverlap = 0;
  overlap = NULL;

  maxswap = 6;
  allocate_swap(maxswap);

  rcbinfo = NULL;

  cutghostmulti = NULL;
  sendbox_multi = NULL;
}

/* ---------------------------------------------------------------------- */

void CommTiled::init()
{
  Comm::init();

<<<<<<< HEAD
  if (mode == Comm::SINGLE && cutghostmulti) memory->destroy(cutghostmulti);

  if (mode == Comm::MULTI && !cutghostmulti)
    memory->create(cutghostmulti,atom->ntypes+1,3,"comm:cutghostmulti");

=======
  nswap = 2 * domain->dimension;
  
>>>>>>> 75dcd9ae
  int bufextra_old = bufextra;
  init_exchange();
  if (bufextra > bufextra_old) grow_send(maxsend+bufextra,2);

  // temporary restrictions

<<<<<<< HEAD
  if (triclinic)
    error->all(FLERR,"Cannot yet use comm_style tiled with triclinic box");
=======
  if (mode == Comm::MULTI)
    error->all(FLERR,"Cannot yet use comm_style tiled with multi-mode comm");
>>>>>>> 75dcd9ae
}

/* ----------------------------------------------------------------------
   setup spatial-decomposition communication patterns
   function of neighbor cutoff(s) & cutghostuser & current box size and tiling
------------------------------------------------------------------------- */

void CommTiled::setup()
{
  int i,j,n;

  // domain properties used in setup method and methods it calls

  dimension = domain->dimension;
  int *periodicity = domain->periodicity;
  int ntypes = atom->ntypes;

  if (triclinic == 0) {
    prd = domain->prd;
    boxlo = domain->boxlo;
    boxhi = domain->boxhi;
    sublo = domain->sublo;
    subhi = domain->subhi;
  } else {
    prd = domain->prd_lamda;
    boxlo = domain->boxlo_lamda;
    boxhi = domain->boxhi_lamda;
    sublo = domain->sublo_lamda;
    subhi = domain->subhi_lamda;
  }

  // set function pointers

  if (layout != Comm::LAYOUT_TILED) {
    box_drop = &CommTiled::box_drop_brick;
    box_other = &CommTiled::box_other_brick;
    box_touch = &CommTiled::box_touch_brick;
    point_drop = &CommTiled::point_drop_brick;
  } else {
    box_drop = &CommTiled::box_drop_tiled;
    box_other = &CommTiled::box_other_tiled;
    box_touch = &CommTiled::box_touch_tiled;
    point_drop = &CommTiled::point_drop_tiled;
  }

  // if RCB decomp exists and just changed, gather needed global RCB info

  if (layout == Comm::LAYOUT_TILED) coord2proc_setup();

  // set cutoff for comm forward and comm reverse
  // check that cutoff < any periodic box length

  if (mode == Comm::MULTI) {
    double *cuttype = neighbor->cuttype;
    double cut;
    for (i = 1; i <= ntypes; i++) {
      cut = 0.0;
      if (cutusermulti) cut = cutusermulti[i];
      cutghostmulti[i][0] = MAX(cut,cuttype[i]);
      cutghostmulti[i][1] = MAX(cut,cuttype[i]);
      cutghostmulti[i][2] = MAX(cut,cuttype[i]);
    }
  }

  double cut = get_comm_cutoff();
  if ((cut == 0.0) && (me == 0))
    error->warning(FLERR,"Communication cutoff is 0.0. No ghost atoms "
                   "will be generated. Atoms may get lost.");

  if (triclinic == 0) cutghost[0] = cutghost[1] = cutghost[2] = cut;
  else {
    double *h_inv = domain->h_inv;
    double length0,length1,length2;
    length0 = sqrt(h_inv[0]*h_inv[0] + h_inv[5]*h_inv[5] + h_inv[4]*h_inv[4]);
    cutghost[0] = cut * length0;
    length1 = sqrt(h_inv[1]*h_inv[1] + h_inv[3]*h_inv[3]);
    cutghost[1] = cut * length1;
    length2 = h_inv[2];
    cutghost[2] = cut * length2;
  }

  if ((periodicity[0] && cutghost[0] > prd[0]) ||
      (periodicity[1] && cutghost[1] > prd[1]) ||
      (dimension == 3 && periodicity[2] && cutghost[2] > prd[2]))
    error->all(FLERR,"Communication cutoff for comm_style tiled "
               "cannot exceed periodic box length");

  // if cut = 0.0, set to epsilon to induce nearest neighbor comm
  // this is b/c sendproc is used below to infer touching exchange procs
  // exchange procs will be empty (leading to lost atoms) if sendproc = 0
  // will reset sendproc/etc to 0 after exchange is setup, down below

  int cutzero = 0;
  if (cut == 0.0) {
    cutzero = 1;
    cut = MIN(prd[0],prd[1]);
    if (dimension == 3) cut = MIN(cut,prd[2]);
    cut *= EPSILON*EPSILON;
    cutghost[0] = cutghost[1] = cutghost[2] = cut; 
  }

  // setup forward/reverse communication
  // loop over 6 swap directions
  // determine which procs I will send to and receive from in each swap
  // done by intersecting ghost box with all proc sub-boxes it overlaps
  // sets nsendproc, nrecvproc, sendproc, recvproc
  // sets sendother, recvother, sendself, pbc_flag, pbc, sendbox
  // resets nprocmax

  int noverlap1,indexme;
  double lo1[3],hi1[3],lo2[3],hi2[3];
  int one,two;

  int iswap = 0;
  for (int idim = 0; idim < dimension; idim++) {
    for (int idir = 0; idir < 2; idir++) {

      // one = first ghost box in same periodic image
      // two = second ghost box wrapped across periodic boundary
      // either may not exist

      one = 1;
      lo1[0] = sublo[0]; lo1[1] = sublo[1]; lo1[2] = sublo[2];
      hi1[0] = subhi[0]; hi1[1] = subhi[1]; hi1[2] = subhi[2];
      if (idir == 0) {
        lo1[idim] = sublo[idim] - cutghost[idim];
        hi1[idim] = sublo[idim];
      } else {
        lo1[idim] = subhi[idim];
        hi1[idim] = subhi[idim] + cutghost[idim];
      }

      two = 0;
      if (idir == 0 && periodicity[idim] && lo1[idim] < boxlo[idim]) two = 1;
      if (idir == 1 && periodicity[idim] && hi1[idim] > boxhi[idim]) two = 1;

      if (two) {
        lo2[0] = sublo[0]; lo2[1] = sublo[1]; lo2[2] = sublo[2];
        hi2[0] = subhi[0]; hi2[1] = subhi[1]; hi2[2] = subhi[2];
        if (idir == 0) {
          lo2[idim] = lo1[idim] + prd[idim];
          hi2[idim] = boxhi[idim];
          if (sublo[idim] == boxlo[idim]) one = 0;
        } else {
          lo2[idim] = boxlo[idim];
          hi2[idim] = hi1[idim] - prd[idim];
          if (subhi[idim] == boxhi[idim]) one = 0;
        }
      }

      if (one) {
        if (idir == 0) lo1[idim] = MAX(lo1[idim],boxlo[idim]);
        else hi1[idim] = MIN(hi1[idim],boxhi[idim]);
        if (lo1[idim] == hi1[idim]) one = 0;
      }

      // noverlap = # of overlaps of box1/2 with procs via box_drop()
      // overlap = list of overlapping procs
      // if overlap with self, indexme = index of me in list

      indexme = -1;
      noverlap = 0;
      if (one) (this->*box_drop)(idim,lo1,hi1,indexme);
      noverlap1 = noverlap;
      if (two) (this->*box_drop)(idim,lo2,hi2,indexme);

      // if self is in overlap list, move it to end of list

      if (indexme >= 0) {
        int tmp = overlap[noverlap-1];
        overlap[noverlap-1] = overlap[indexme];
        overlap[indexme] = tmp;
      }

      // reallocate 2nd dimensions of all send/recv arrays, based on noverlap
      // # of sends of this swap = # of recvs of iswap +/- 1

      if (noverlap > nprocmax[iswap]) {
        int oldmax = nprocmax[iswap];
        while (nprocmax[iswap] < noverlap) nprocmax[iswap] += DELTA_PROCS;
        grow_swap_send(iswap,nprocmax[iswap],oldmax);
        if (idir == 0) grow_swap_recv(iswap+1,nprocmax[iswap]);
        else grow_swap_recv(iswap-1,nprocmax[iswap]);
      }

      // overlap how has list of noverlap procs
      // includes PBC effects

      if (noverlap && overlap[noverlap-1] == me) sendself[iswap] = 1;
      else sendself[iswap] = 0;
      if (noverlap && noverlap-sendself[iswap]) sendother[iswap] = 1;
      else sendother[iswap] = 0;

      nsendproc[iswap] = noverlap;
      for (i = 0; i < noverlap; i++) sendproc[iswap][i] = overlap[i];

      if (idir == 0) {
        recvother[iswap+1] = sendother[iswap];
        nrecvproc[iswap+1] = noverlap;
        for (i = 0; i < noverlap; i++) recvproc[iswap+1][i] = overlap[i];
      } else {
        recvother[iswap-1] = sendother[iswap];
        nrecvproc[iswap-1] = noverlap;
        for (i = 0; i < noverlap; i++) recvproc[iswap-1][i] = overlap[i];
      }

      // compute sendbox for each of my sends
      // obox = intersection of ghostbox with other proc's sub-domain
      // sbox = what I need to send to other proc
      //      = sublo to MIN(sublo+cut,subhi) in idim, for idir = 0
      //      = MIN(subhi-cut,sublo) to subhi in idim, for idir = 1
      //      = obox in other 2 dims
      // if sbox touches other proc's sub-box boundaries in lower dims,
      //   extend sbox in those lower dims to include ghost atoms
<<<<<<< HEAD
      // single mode and multi mode
      
      double oboxlo[3],oboxhi[3],sbox[6],sbox_multi[6];
      
      if (mode == Comm::SINGLE) {
	for (i = 0; i < noverlap; i++) {
	  pbc_flag[iswap][i] = 0;
	  pbc[iswap][i][0] = pbc[iswap][i][1] = pbc[iswap][i][2] =
	    pbc[iswap][i][3] = pbc[iswap][i][4] = pbc[iswap][i][5] = 0;

	  (this->*box_other)(idim,idir,overlap[i],oboxlo,oboxhi);

	  if (i < noverlap1) {
	    sbox[0] = MAX(oboxlo[0],lo1[0]);
	    sbox[1] = MAX(oboxlo[1],lo1[1]);
	    sbox[2] = MAX(oboxlo[2],lo1[2]);
	    sbox[3] = MIN(oboxhi[0],hi1[0]);
	    sbox[4] = MIN(oboxhi[1],hi1[1]);
	    sbox[5] = MIN(oboxhi[2],hi1[2]);
	  } else {
	    pbc_flag[iswap][i] = 1;
	    if (idir == 0) pbc[iswap][i][idim] = 1;
	    else pbc[iswap][i][idim] = -1;
	    sbox[0] = MAX(oboxlo[0],lo2[0]);
	    sbox[1] = MAX(oboxlo[1],lo2[1]);
	    sbox[2] = MAX(oboxlo[2],lo2[2]);
	    sbox[3] = MIN(oboxhi[0],hi2[0]);
	    sbox[4] = MIN(oboxhi[1],hi2[1]);
	    sbox[5] = MIN(oboxhi[2],hi2[2]);
	  }
	  
	  if (idir == 0) {
	    sbox[idim] = sublo[idim];
	    if (i < noverlap1) sbox[3+idim] = MIN(sbox[3+idim]+cut,subhi[idim]);
	    else sbox[3+idim] = MIN(sbox[3+idim]-prd[idim]+cut,subhi[idim]);
	  } else {
	    if (i < noverlap1) sbox[idim] = MAX(sbox[idim]-cut,sublo[idim]);
	    else sbox[idim] = MAX(sbox[idim]+prd[idim]-cut,sublo[idim]);
	    sbox[3+idim] = subhi[idim];
	  }

	  if (idim >= 1) {
	    if (sbox[0] == oboxlo[0]) sbox[0] -= cut;
	    if (sbox[3] == oboxhi[0]) sbox[3] += cut;
	  }
	  if (idim == 2) {
	    if (sbox[1] == oboxlo[1]) sbox[1] -= cut;
	    if (sbox[4] == oboxhi[1]) sbox[4] += cut;
	  }

	  memcpy(sendbox[iswap][i],sbox,6*sizeof(double));
	}
=======

      double oboxlo[3],oboxhi[3],sbox[6];

      for (i = 0; i < noverlap; i++) {
        pbc_flag[iswap][i] = 0;
        pbc[iswap][i][0] = pbc[iswap][i][1] = pbc[iswap][i][2] =
          pbc[iswap][i][3] = pbc[iswap][i][4] = pbc[iswap][i][5] = 0;

        (this->*box_other)(idim,idir,overlap[i],oboxlo,oboxhi);

        if (i < noverlap1) {
          sbox[0] = MAX(oboxlo[0],lo1[0]);
          sbox[1] = MAX(oboxlo[1],lo1[1]);
          sbox[2] = MAX(oboxlo[2],lo1[2]);
          sbox[3] = MIN(oboxhi[0],hi1[0]);
          sbox[4] = MIN(oboxhi[1],hi1[1]);
          sbox[5] = MIN(oboxhi[2],hi1[2]);
	  
        } else {
          pbc_flag[iswap][i] = 1;
          if (idir == 0) pbc[iswap][i][idim] = 1;
          else pbc[iswap][i][idim] = -1;
	  if (triclinic) {
            if (idim == 1) pbc[iswap][i][5] = pbc[iswap][i][idim];
            if (idim == 2) pbc[iswap][i][4] = pbc[iswap][i][3] = pbc[iswap][i][idim];
          }
	  
          sbox[0] = MAX(oboxlo[0],lo2[0]);
          sbox[1] = MAX(oboxlo[1],lo2[1]);
          sbox[2] = MAX(oboxlo[2],lo2[2]);
          sbox[3] = MIN(oboxhi[0],hi2[0]);
          sbox[4] = MIN(oboxhi[1],hi2[1]);
          sbox[5] = MIN(oboxhi[2],hi2[2]);
        }

        if (idir == 0) {
          sbox[idim] = sublo[idim];
          if (i < noverlap1)
	    sbox[3+idim] = MIN(sbox[3+idim]+cutghost[idim],subhi[idim]);
          else sbox[3+idim] = MIN(sbox[3+idim]-prd[idim]+cutghost[idim],subhi[idim]);
        } else {
          if (i < noverlap1) sbox[idim] = MAX(sbox[idim]-cutghost[idim],sublo[idim]);
          else sbox[idim] = MAX(sbox[idim]+prd[idim]-cutghost[idim],sublo[idim]);
          sbox[3+idim] = subhi[idim];
        }

        if (idim >= 1) {
          if (sbox[0] == oboxlo[0]) sbox[0] -= cutghost[0];
          if (sbox[3] == oboxhi[0]) sbox[3] += cutghost[0];
        }
        if (idim == 2) {
          if (sbox[1] == oboxlo[1]) sbox[1] -= cutghost[1];
          if (sbox[4] == oboxhi[1]) sbox[4] += cutghost[1];
        }

        memcpy(sendbox[iswap][i],sbox,6*sizeof(double));
>>>>>>> 75dcd9ae
      }

      if (mode == Comm::MULTI) {
        for (i = 0; i < noverlap; i++) {
	  pbc_flag[iswap][i] = 0;
	  pbc[iswap][i][0] = pbc[iswap][i][1] = pbc[iswap][i][2] =
	    pbc[iswap][i][3] = pbc[iswap][i][4] = pbc[iswap][i][5] = 0;

	  (this->*box_other)(idim,idir,overlap[i],oboxlo,oboxhi);

	  if (i < noverlap1) {
	    sbox[0] = MAX(oboxlo[0],lo1[0]);
	    sbox[1] = MAX(oboxlo[1],lo1[1]);
	    sbox[2] = MAX(oboxlo[2],lo1[2]);
	    sbox[3] = MIN(oboxhi[0],hi1[0]);
	    sbox[4] = MIN(oboxhi[1],hi1[1]);
	    sbox[5] = MIN(oboxhi[2],hi1[2]);
	  } else {
	    pbc_flag[iswap][i] = 1;
	    if (idir == 0) pbc[iswap][i][idim] = 1;
	    else pbc[iswap][i][idim] = -1;
	    sbox[0] = MAX(oboxlo[0],lo2[0]);
	    sbox[1] = MAX(oboxlo[1],lo2[1]);
	    sbox[2] = MAX(oboxlo[2],lo2[2]);
	    sbox[3] = MIN(oboxhi[0],hi2[0]);
	    sbox[4] = MIN(oboxhi[1],hi2[1]);
	    sbox[5] = MIN(oboxhi[2],hi2[2]);
	  }
	  
	  for (int itype = 1; itype <= atom->ntypes; itype++) {
	    sbox_multi[0] = sbox[0];
	    sbox_multi[1] = sbox[1];
	    sbox_multi[2] = sbox[2];
	    sbox_multi[3] = sbox[3];
	    sbox_multi[4] = sbox[4];
	    sbox_multi[5] = sbox[5];
	    if (idir == 0) {
	      sbox_multi[idim] = sublo[idim];
	      if (i < noverlap1)
		sbox_multi[3+idim] =
		  MIN(sbox_multi[3+idim]+cutghostmulti[itype][idim],subhi[idim]);
	      else
		sbox_multi[3+idim] =
		  MIN(sbox_multi[3+idim]-prd[idim]+cutghostmulti[itype][idim],
		      subhi[idim]);
	    } else {
	      if (i < noverlap1)
		sbox_multi[idim] =
		  MAX(sbox_multi[idim]-cutghostmulti[itype][idim],sublo[idim]);
	      else
		sbox_multi[idim] =
		  MAX(sbox_multi[idim]+prd[idim]-cutghostmulti[itype][idim],
		      sublo[idim]);
	      sbox_multi[3+idim] = subhi[idim];
	    }
	    
	    if (idim >= 1) {
	      if (sbox_multi[0] == oboxlo[0])
		sbox_multi[0] -= cutghostmulti[itype][idim];
	      if (sbox_multi[3] == oboxhi[0])
		sbox_multi[3] += cutghostmulti[itype][idim];
	    }
	    if (idim == 2) {
	      if (sbox_multi[1] == oboxlo[1])
		sbox_multi[1] -= cutghostmulti[itype][idim];
	      if (sbox_multi[4] == oboxhi[1])
		sbox_multi[4] += cutghostmulti[itype][idim];
	    }

	    memcpy(sendbox_multi[iswap][i][itype],sbox_multi,6*sizeof(double));
	  }
	}
      }
      
      iswap++;
    }
  }

  
  // setup exchange communication = subset of forward/reverse comm procs
  // loop over dimensions
  // determine which procs I will exchange with in each dimension
  // subset of procs that touch my proc in forward/reverse comm
  // sets nexchproc & exchproc, resets nexchprocmax

  int proc;

  for (int idim = 0; idim < dimension; idim++) {

    // overlap = list of procs that touch my sub-box in idim
    // proc can appear twice in list if touches in both directions
    // 2nd add-to-list checks to insure each proc appears exactly once

    noverlap = 0;
    iswap = 2*idim;
    n = nsendproc[iswap];
    for (i = 0; i < n; i++) {
      proc = sendproc[iswap][i];
      if (proc == me) continue;
      if ((this->*box_touch)(proc,idim,0)) {
        if (noverlap == maxoverlap) {
          maxoverlap += DELTA_PROCS;
          memory->grow(overlap,maxoverlap,"comm:overlap");
        }
        overlap[noverlap++] = proc;
      }
    }
    noverlap1 = noverlap;
    iswap = 2*idim+1;
    n = nsendproc[iswap];

    MPI_Barrier(world);

    for (i = 0; i < n; i++) {
      proc = sendproc[iswap][i];
      if (proc == me) continue;
      if ((this->*box_touch)(proc,idim,1)) {
        for (j = 0; j < noverlap1; j++)
          if (overlap[j] == proc) break;
        if (j < noverlap1) continue;
        if (noverlap == maxoverlap) {
          maxoverlap += DELTA_PROCS;
          memory->grow(overlap,maxoverlap,"comm:overlap");
        }
        overlap[noverlap++] = proc;
      }
    }

    MPI_Barrier(world);

    // reallocate exchproc and exchnum if needed based on noverlap

    if (noverlap > nexchprocmax[idim]) {
      while (nexchprocmax[idim] < noverlap) nexchprocmax[idim] += DELTA_PROCS;
      delete [] exchproc[idim];
      exchproc[idim] = new int[nexchprocmax[idim]];
      delete [] exchnum[idim];
      exchnum[idim] = new int[nexchprocmax[idim]];
    }

    nexchproc[idim] = noverlap;
    for (i = 0; i < noverlap; i++) exchproc[idim][i] = overlap[i];
  }

  // reset sendproc/etc to 0 if cut is really 0.0

  if (cutzero) {
    for (i = 0; i < nswap; i++) {
      nsendproc[i] = nrecvproc[i] =
        sendother[i] = recvother[i] = sendself[i] = 0;
    }
  }

  // reallocate MPI Requests and Statuses as needed

  int nmax = 0;
  for (i = 0; i < nswap; i++) nmax = MAX(nmax,nprocmax[i]);
  for (i = 0; i < dimension; i++) nmax = MAX(nmax,nexchprocmax[i]);
  if (nmax > maxreqstat) {
    maxreqstat = nmax;
    delete [] requests;
    requests = new MPI_Request[maxreqstat];
  }
}

/* ----------------------------------------------------------------------
   forward communication of atom coords every timestep
   other per-atom attributes may also be sent via pack/unpack routines
------------------------------------------------------------------------- */

void CommTiled::forward_comm(int /*dummy*/)
{
  int i,irecv,n,nsend,nrecv;
  AtomVec *avec = atom->avec;
  double **x = atom->x;

  // exchange data with another set of procs in each swap
  // post recvs from all procs except self
  // send data to all procs except self
  // copy data to self if sendself is set
  // wait on all procs except self and unpack received data
  // if comm_x_only set, exchange or copy directly to x, don't unpack

  for (int iswap = 0; iswap < nswap; iswap++) {
    nsend = nsendproc[iswap] - sendself[iswap];
    nrecv = nrecvproc[iswap] - sendself[iswap];

    if (comm_x_only) {
      if (recvother[iswap]) {
        for (i = 0; i < nrecv; i++)
          MPI_Irecv(x[firstrecv[iswap][i]],size_forward_recv[iswap][i],
                    MPI_DOUBLE,recvproc[iswap][i],0,world,&requests[i]);
      }
      if (sendother[iswap]) {
        for (i = 0; i < nsend; i++) {
          n = avec->pack_comm(sendnum[iswap][i],sendlist[iswap][i],
                              buf_send,pbc_flag[iswap][i],pbc[iswap][i]);
          MPI_Send(buf_send,n,MPI_DOUBLE,sendproc[iswap][i],0,world);
        }
      }
      if (sendself[iswap]) {
        avec->pack_comm(sendnum[iswap][nsend],sendlist[iswap][nsend],
                        x[firstrecv[iswap][nrecv]],pbc_flag[iswap][nsend],
                        pbc[iswap][nsend]);
      }
      if (recvother[iswap]) MPI_Waitall(nrecv,requests,MPI_STATUS_IGNORE);

    } else if (ghost_velocity) {
      if (recvother[iswap]) {
        for (i = 0; i < nrecv; i++)
          MPI_Irecv(&buf_recv[size_forward*forward_recv_offset[iswap][i]],
                    size_forward_recv[iswap][i],
                    MPI_DOUBLE,recvproc[iswap][i],0,world,&requests[i]);
      }
      if (sendother[iswap]) {
        for (i = 0; i < nsend; i++) {
          n = avec->pack_comm_vel(sendnum[iswap][i],sendlist[iswap][i],
                                  buf_send,pbc_flag[iswap][i],pbc[iswap][i]);
          MPI_Send(buf_send,n,MPI_DOUBLE,sendproc[iswap][i],0,world);
        }
      }
      if (sendself[iswap]) {
        avec->pack_comm_vel(sendnum[iswap][nsend],sendlist[iswap][nsend],
                            buf_send,pbc_flag[iswap][nsend],pbc[iswap][nsend]);
        avec->unpack_comm_vel(recvnum[iswap][nrecv],firstrecv[iswap][nrecv],
                              buf_send);
      }
      if (recvother[iswap]) {
        for (i = 0; i < nrecv; i++) {
          MPI_Waitany(nrecv,requests,&irecv,MPI_STATUS_IGNORE);
          avec->unpack_comm_vel(recvnum[iswap][irecv],firstrecv[iswap][irecv],
                                &buf_recv[size_forward*
                                          forward_recv_offset[iswap][irecv]]);
        }
      }

    } else {
      if (recvother[iswap]) {
        for (i = 0; i < nrecv; i++)
          MPI_Irecv(&buf_recv[size_forward*forward_recv_offset[iswap][i]],
                    size_forward_recv[iswap][i],
                    MPI_DOUBLE,recvproc[iswap][i],0,world,&requests[i]);
      }
      if (sendother[iswap]) {
        for (i = 0; i < nsend; i++) {
          n = avec->pack_comm(sendnum[iswap][i],sendlist[iswap][i],
                              buf_send,pbc_flag[iswap][i],pbc[iswap][i]);
          MPI_Send(buf_send,n,MPI_DOUBLE,sendproc[iswap][i],0,world);
        }
      }
      if (sendself[iswap]) {
        avec->pack_comm(sendnum[iswap][nsend],sendlist[iswap][nsend],
                        buf_send,pbc_flag[iswap][nsend],pbc[iswap][nsend]);
        avec->unpack_comm(recvnum[iswap][nrecv],firstrecv[iswap][nrecv],
                          buf_send);
      }
      if (recvother[iswap]) {
        for (i = 0; i < nrecv; i++) {
          MPI_Waitany(nrecv,requests,&irecv,MPI_STATUS_IGNORE);
          avec->unpack_comm(recvnum[iswap][irecv],firstrecv[iswap][irecv],
                            &buf_recv[size_forward*
                                      forward_recv_offset[iswap][irecv]]);
        }
      }
    }
  }
}

/* ----------------------------------------------------------------------
   reverse communication of forces on atoms every timestep
   other per-atom attributes may also be sent via pack/unpack routines
------------------------------------------------------------------------- */

void CommTiled::reverse_comm()
{
  int i,irecv,n,nsend,nrecv;
  AtomVec *avec = atom->avec;
  double **f = atom->f;

  // exchange data with another set of procs in each swap
  // post recvs from all procs except self
  // send data to all procs except self
  // copy data to self if sendself is set
  // wait on all procs except self and unpack received data
  // if comm_f_only set, exchange or copy directly from f, don't pack

  for (int iswap = nswap-1; iswap >= 0; iswap--) {
    nsend = nsendproc[iswap] - sendself[iswap];
    nrecv = nrecvproc[iswap] - sendself[iswap];

    if (comm_f_only) {
      if (sendother[iswap]) {
        for (i = 0; i < nsend; i++) {
          MPI_Irecv(&buf_recv[size_reverse*reverse_recv_offset[iswap][i]],
                    size_reverse_recv[iswap][i],MPI_DOUBLE,
                    sendproc[iswap][i],0,world,&requests[i]);
        }
      }
      if (recvother[iswap]) {
        for (i = 0; i < nrecv; i++)
          MPI_Send(f[firstrecv[iswap][i]],size_reverse_send[iswap][i],
                   MPI_DOUBLE,recvproc[iswap][i],0,world);
      }
      if (sendself[iswap]) {
        avec->unpack_reverse(sendnum[iswap][nsend],sendlist[iswap][nsend],
                             f[firstrecv[iswap][nrecv]]);
      }
      if (sendother[iswap]) {
        for (i = 0; i < nsend; i++) {
          MPI_Waitany(nsend,requests,&irecv,MPI_STATUS_IGNORE);
          avec->unpack_reverse(sendnum[iswap][irecv],sendlist[iswap][irecv],
                               &buf_recv[size_reverse*
                                         reverse_recv_offset[iswap][irecv]]);
        }
      }

    } else {
      if (sendother[iswap]) {
        for (i = 0; i < nsend; i++)
          MPI_Irecv(&buf_recv[size_reverse*reverse_recv_offset[iswap][i]],
                    size_reverse_recv[iswap][i],MPI_DOUBLE,
                    sendproc[iswap][i],0,world,&requests[i]);
      }
      if (recvother[iswap]) {
        for (i = 0; i < nrecv; i++) {
          n = avec->pack_reverse(recvnum[iswap][i],firstrecv[iswap][i],
                                 buf_send);
          MPI_Send(buf_send,n,MPI_DOUBLE,recvproc[iswap][i],0,world);
        }
      }
      if (sendself[iswap]) {
        avec->pack_reverse(recvnum[iswap][nrecv],firstrecv[iswap][nrecv],
                           buf_send);
        avec->unpack_reverse(sendnum[iswap][nsend],sendlist[iswap][nsend],
                             buf_send);
      }
      if (sendother[iswap]) {
        for (i = 0; i < nsend; i++) {
          MPI_Waitany(nsend,requests,&irecv,MPI_STATUS_IGNORE);
          avec->unpack_reverse(sendnum[iswap][irecv],sendlist[iswap][irecv],
                               &buf_recv[size_reverse*
                                         reverse_recv_offset[iswap][irecv]]);
        }
      }
    }
  }
}

/* ----------------------------------------------------------------------
   exchange: move atoms to correct processors
   atoms exchanged with procs that touch sub-box in each of 3 dims
   send out atoms that have left my box, receive ones entering my box
   atoms will be lost if not inside a touching proc's box
     can happen if atom moves outside of non-periodic boundary
     or if atom moves more than one proc away
   this routine called before every reneighboring
   for triclinic, atoms must be in lamda coords (0-1) before exchange is called
------------------------------------------------------------------------- */

void CommTiled::exchange()
{
  int i,m,nexch,nsend,nrecv,nlocal,proc,offset;
  double lo,hi,value;
  double **x;
  AtomVec *avec = atom->avec;

  // clear global->local map for owned and ghost atoms
  // b/c atoms migrate to new procs in exchange() and
  //   new ghosts are created in borders()
  // map_set() is done at end of borders()
  // clear ghost count and any ghost bonus data internal to AtomVec

  if (map_style) atom->map_clear();
  atom->nghost = 0;
  atom->avec->clear_bonus();

  // insure send buf has extra space for a single atom
  // only need to reset if a fix can dynamically add to size of single atom

  if (maxexchange_fix_dynamic) {
    int bufextra_old = bufextra;
    init_exchange();
    if (bufextra > bufextra_old) grow_send(maxsend+bufextra,2);
  }

  // domain properties used in exchange method and methods it calls
  // subbox bounds for orthogonal or triclinic

  if (triclinic == 0) {
    prd = domain->prd;
    boxlo = domain->boxlo;
    boxhi = domain->boxhi;
    sublo = domain->sublo;
    subhi = domain->subhi;
  } else {
    prd = domain->prd_lamda;
    boxlo = domain->boxlo_lamda;
    boxhi = domain->boxhi_lamda;
    sublo = domain->sublo_lamda;
    subhi = domain->subhi_lamda;
  }

  // loop over dimensions

  dimension = domain->dimension;

  for (int dim = 0; dim < dimension; dim++) {

    // fill buffer with atoms leaving my box, using < and >=
    // when atom is deleted, fill it in with last atom

    x = atom->x;
    lo = sublo[dim];
    hi = subhi[dim];
    nlocal = atom->nlocal;
    i = nsend = 0;

    while (i < nlocal) {
      if (x[i][dim] < lo || x[i][dim] >= hi) {
        if (nsend > maxsend) grow_send(nsend,1);
        proc = (this->*point_drop)(dim,x[i]);
        if (proc != me) {
          buf_send[nsend++] = proc;
          nsend += avec->pack_exchange(i,&buf_send[nsend]);
        } else {
	  // DEBUG statment
	  // error->warning(FLERR,"Losing atom in CommTiled::exchange() send, "
	  // 		    "likely bad dynamics");
	}
        avec->copy(nlocal-1,i,1);
        nlocal--;
      } else i++;
    }
    atom->nlocal = nlocal;

    // send and recv atoms from neighbor procs that touch my sub-box in dim
    // no send/recv with self
    // send size of message first
    // receiver may receive multiple messages, realloc buf_recv if needed

    nexch = nexchproc[dim];
    if (!nexch) continue;

    for (m = 0; m < nexch; m++)
      MPI_Irecv(&exchnum[dim][m],1,MPI_INT,
                exchproc[dim][m],0,world,&requests[m]);
    for (m = 0; m < nexch; m++)
      MPI_Send(&nsend,1,MPI_INT,exchproc[dim][m],0,world);
    MPI_Waitall(nexch,requests,MPI_STATUS_IGNORE);

    nrecv = 0;
    for (m = 0; m < nexch; m++) nrecv += exchnum[dim][m];
    if (nrecv > maxrecv) grow_recv(nrecv);

    offset = 0;
    for (m = 0; m < nexch; m++) {
      MPI_Irecv(&buf_recv[offset],exchnum[dim][m],
                MPI_DOUBLE,exchproc[dim][m],0,world,&requests[m]);
      offset += exchnum[dim][m];
    }
    for (m = 0; m < nexch; m++)
      MPI_Send(buf_send,nsend,MPI_DOUBLE,exchproc[dim][m],0,world);
    MPI_Waitall(nexch,requests,MPI_STATUS_IGNORE);

    // check incoming atoms to see if I own it and they are in my box
    // if so, add to my list
    // box check is only for this dimension,
    //   atom may be passed to another proc in later dims

    m = 0;
    while (m < nrecv) {
      proc = static_cast<int> (buf_recv[m++]);
      if (proc == me) {
        value = buf_recv[m+dim+1];
        if (value >= lo && value < hi) {
          m += avec->unpack_exchange(&buf_recv[m]);
          continue;
	} else {
	  // DEBUG statment
	  // error->warning(FLERR,"Losing atom in CommTiled::exchange() recv");
	}
      }
      m += static_cast<int> (buf_recv[m]);
    }
  }

  if (atom->firstgroupname) atom->first_reorder();
}

/* ----------------------------------------------------------------------
   borders: list nearby atoms to send to neighboring procs at every timestep
   one list is created per swap/proc that will be made
   as list is made, actually do communication
   this does equivalent of a forward_comm(), so don't need to explicitly
     call forward_comm() on reneighboring timestep
   this routine is called before every reneighboring
   for triclinic, atoms must be in lamda coords (0-1) before borders is called
------------------------------------------------------------------------- */

void CommTiled::borders()
{
  int i,m,n,nlast,nsend,nrecv,ngroup,ncount,ncountall;
  double xlo,xhi,ylo,yhi,zlo,zhi;
  double *bbox;
  double **x;
  AtomVec *avec = atom->avec;

  // send/recv max one = max # of atoms in single send/recv for any swap
  // send/recv max all = max # of atoms in all sends/recvs within any swap

  smaxone = smaxall = 0;
  rmaxone = rmaxall = 0;

  // loop over swaps in all dimensions

  for (int iswap = 0; iswap < nswap; iswap++) {

    // find atoms within sendboxes using >= and <
    // hi test with ">" is important b/c don't want to send an atom
    //   in lower dim (on boundary) that a proc will recv again in higher dim
    // for x-dim swaps, check owned atoms
    // for yz-dim swaps, check owned and ghost atoms
    // store sent atom indices in sendlist for use in future timesteps
    // single mode and multi mode
    
    x = atom->x;
    if (iswap % 2 == 0) nlast = atom->nlocal + atom->nghost;

    ncountall = 0;

    for (m = 0; m < nsendproc[iswap]; m++) {

      if (mode == Comm::SINGLE) {
	bbox = sendbox[iswap][m];
	xlo = bbox[0]; ylo = bbox[1]; zlo = bbox[2];
	xhi = bbox[3]; yhi = bbox[4]; zhi = bbox[5];

	ncount = 0;

	if (!bordergroup) {
	  for (i = 0; i < nlast; i++) {
	    if (x[i][0] >= xlo && x[i][0] < xhi &&
		x[i][1] >= ylo && x[i][1] < yhi &&
		x[i][2] >= zlo && x[i][2] < zhi) {
	      if (ncount == maxsendlist[iswap][m]) grow_list(iswap,m,ncount);
            sendlist[iswap][m][ncount++] = i;
	    }
	  }
	} else {
	  ngroup = atom->nfirst;
	  for (i = 0; i < ngroup; i++) {
	    if (x[i][0] >= xlo && x[i][0] < xhi &&
		x[i][1] >= ylo && x[i][1] < yhi &&
		x[i][2] >= zlo && x[i][2] < zhi) {
	      if (ncount == maxsendlist[iswap][m]) grow_list(iswap,m,ncount);
	      sendlist[iswap][m][ncount++] = i;
	    }
	  }
	  for (i = atom->nlocal; i < nlast; i++) {
	    if (x[i][0] >= xlo && x[i][0] < xhi &&
		x[i][1] >= ylo && x[i][1] < yhi &&
		x[i][2] >= zlo && x[i][2] < zhi) {
	      if (ncount == maxsendlist[iswap][m]) grow_list(iswap,m,ncount);
	      sendlist[iswap][m][ncount++] = i;
	    }
	  }
	}

	sendnum[iswap][m] = ncount;
	smaxone = MAX(smaxone,ncount);
	ncountall += ncount;

      } else {
	
	int* type=atom->type;
	int itype;
	ncount = 0;

	if (!bordergroup) {
	  for (i = 0; i < nlast; i++) {
	    itype=type[i];
	    bbox = sendbox_multi[iswap][m][itype];
	    xlo = bbox[0]; ylo = bbox[1]; zlo = bbox[2];
	    xhi = bbox[3]; yhi = bbox[4]; zhi = bbox[5];
	    if (x[i][0] >= xlo && x[i][0] < xhi &&
		x[i][1] >= ylo && x[i][1] < yhi &&
		x[i][2] >= zlo && x[i][2] < zhi) {
	      if (ncount == maxsendlist[iswap][m]) grow_list(iswap,m,ncount);
            sendlist[iswap][m][ncount++] = i;
	    }
	  }
	} else {
	  ngroup = atom->nfirst;
	  for (i = 0; i < ngroup; i++) {
	    itype=type[i];
	    bbox = sendbox_multi[iswap][m][itype];
	    xlo = bbox[0]; ylo = bbox[1]; zlo = bbox[2];
	    xhi = bbox[3]; yhi = bbox[4]; zhi = bbox[5];
	    if (x[i][0] >= xlo && x[i][0] < xhi &&
		x[i][1] >= ylo && x[i][1] < yhi &&
		x[i][2] >= zlo && x[i][2] < zhi) {
	      if (ncount == maxsendlist[iswap][m]) grow_list(iswap,m,ncount);
	      sendlist[iswap][m][ncount++] = i;
	    }
	  }
	  for (i = atom->nlocal; i < nlast; i++) {
	    itype=type[i];
	    bbox = sendbox_multi[iswap][m][itype];
	    xlo = bbox[0]; ylo = bbox[1]; zlo = bbox[2];
	    xhi = bbox[3]; yhi = bbox[4]; zhi = bbox[5];
	    if (x[i][0] >= xlo && x[i][0] < xhi &&
		x[i][1] >= ylo && x[i][1] < yhi &&
		x[i][2] >= zlo && x[i][2] < zhi) {
	      if (ncount == maxsendlist[iswap][m]) grow_list(iswap,m,ncount);
	      sendlist[iswap][m][ncount++] = i;
	    }
	  }
	}
	
	sendnum[iswap][m] = ncount;
	smaxone = MAX(smaxone,ncount);
	ncountall += ncount;
      }
    }
    
    smaxall = MAX(smaxall,ncountall);

    // send sendnum counts to procs who recv from me except self
    // copy data to self if sendself is set

    nsend = nsendproc[iswap] - sendself[iswap];
    nrecv = nrecvproc[iswap] - sendself[iswap];

    if (recvother[iswap])
      for (m = 0; m < nrecv; m++)
        MPI_Irecv(&recvnum[iswap][m],1,MPI_INT,
                  recvproc[iswap][m],0,world,&requests[m]);
    if (sendother[iswap])
      for (m = 0; m < nsend; m++)
        MPI_Send(&sendnum[iswap][m],1,MPI_INT,sendproc[iswap][m],0,world);
    if (sendself[iswap]) recvnum[iswap][nrecv] = sendnum[iswap][nsend];
    if (recvother[iswap]) MPI_Waitall(nrecv,requests,MPI_STATUS_IGNORE);

    // setup other per swap/proc values from sendnum and recvnum

    for (m = 0; m < nsendproc[iswap]; m++) {
      size_reverse_recv[iswap][m] = sendnum[iswap][m]*size_reverse;
      if (m == 0) reverse_recv_offset[iswap][0] = 0;
      else reverse_recv_offset[iswap][m] =
             reverse_recv_offset[iswap][m-1] + sendnum[iswap][m-1];
    }

    ncountall = 0;
    for (m = 0; m < nrecvproc[iswap]; m++) {
      ncount = recvnum[iswap][m];
      rmaxone = MAX(rmaxone,ncount);
      ncountall += ncount;

      size_forward_recv[iswap][m] = ncount*size_forward;
      size_reverse_send[iswap][m] = ncount*size_reverse;
      if (m == 0) {
        firstrecv[iswap][0] = atom->nlocal + atom->nghost;
        forward_recv_offset[iswap][0] = 0;
      } else {
        firstrecv[iswap][m] = firstrecv[iswap][m-1] + recvnum[iswap][m-1];
        forward_recv_offset[iswap][m] =
          forward_recv_offset[iswap][m-1] + recvnum[iswap][m-1];
      }
    }
    rmaxall = MAX(rmaxall,ncountall);

    // insure send/recv buffers are large enough for this border comm swap

    if (smaxone*size_border > maxsend) grow_send(smaxone*size_border,0);
    if (rmaxall*size_border > maxrecv) grow_recv(rmaxall*size_border);

    // swap atoms with other procs using pack_border(), unpack_border()
    // use Waitall() instead of Waitany() because calls to unpack_border()
    //   must increment per-atom arrays in ascending order
    // For the same reason, sendself unpacks must occur after recvother unpacks

    if (ghost_velocity) {
      if (recvother[iswap]) {
        for (m = 0; m < nrecv; m++)
          MPI_Irecv(&buf_recv[size_border*forward_recv_offset[iswap][m]],
                    recvnum[iswap][m]*size_border,
                    MPI_DOUBLE,recvproc[iswap][m],0,world,&requests[m]);
      }
      if (sendother[iswap]) {
        for (m = 0; m < nsend; m++) {
          n = avec->pack_border_vel(sendnum[iswap][m],sendlist[iswap][m],
                                    buf_send,pbc_flag[iswap][m],pbc[iswap][m]);
          MPI_Send(buf_send,n,MPI_DOUBLE,sendproc[iswap][m],0,world);
        }
      }
      if (recvother[iswap]) {
        MPI_Waitall(nrecv,requests,MPI_STATUS_IGNORE);
        for (m = 0; m < nrecv; m++)
          avec->unpack_border_vel(recvnum[iswap][m],firstrecv[iswap][m],
                                  &buf_recv[size_border*
                                            forward_recv_offset[iswap][m]]);
      }
      if (sendself[iswap]) {
        avec->pack_border_vel(sendnum[iswap][nsend],sendlist[iswap][nsend],
                              buf_send,pbc_flag[iswap][nsend],
                              pbc[iswap][nsend]);
        avec->unpack_border_vel(recvnum[iswap][nrecv],firstrecv[iswap][nrecv],
                                buf_send);
      }

    } else {
      if (recvother[iswap]) {
        for (m = 0; m < nrecv; m++)
          MPI_Irecv(&buf_recv[size_border*forward_recv_offset[iswap][m]],
                    recvnum[iswap][m]*size_border,
                    MPI_DOUBLE,recvproc[iswap][m],0,world,&requests[m]);
      }
      if (sendother[iswap]) {
        for (m = 0; m < nsend; m++) {
          n = avec->pack_border(sendnum[iswap][m],sendlist[iswap][m],
                                buf_send,pbc_flag[iswap][m],pbc[iswap][m]);
          MPI_Send(buf_send,n,MPI_DOUBLE,sendproc[iswap][m],0,world);
        }
      }
      if (recvother[iswap]) {
        MPI_Waitall(nrecv,requests,MPI_STATUS_IGNORE);
        for (m = 0; m < nrecv; m++)
          avec->unpack_border(recvnum[iswap][m],firstrecv[iswap][m],
                              &buf_recv[size_border*
                                        forward_recv_offset[iswap][m]]);
      }
      if (sendself[iswap]) {
        avec->pack_border(sendnum[iswap][nsend],sendlist[iswap][nsend],
                          buf_send,pbc_flag[iswap][nsend],pbc[iswap][nsend]);
        avec->unpack_border(recvnum[iswap][nrecv],firstrecv[iswap][nrecv],
                            buf_send);
      }
    }

    // increment ghost atoms

    n = nrecvproc[iswap];
    if (n)
      atom->nghost += forward_recv_offset[iswap][n-1] + recvnum[iswap][n-1];
  }

  // insure send/recv buffers are long enough for all forward & reverse comm
  // send buf is for one forward or reverse sends to one proc
  // recv buf is for all forward or reverse recvs in one swap

  int max = MAX(maxforward*smaxone,maxreverse*rmaxone);
  if (max > maxsend) grow_send(max,0);
  max = MAX(maxforward*rmaxall,maxreverse*smaxall);
  if (max > maxrecv) grow_recv(max);

  // reset global->local map

  if (map_style) atom->map_set();
}

/* ----------------------------------------------------------------------
   forward communication invoked by a Pair
   nsize used only to set recv buffer limit
------------------------------------------------------------------------- */

void CommTiled::forward_comm_pair(Pair *pair)
{
  int i,irecv,n,nsend,nrecv;

  int nsize = pair->comm_forward;

  for (int iswap = 0; iswap < nswap; iswap++) {
    nsend = nsendproc[iswap] - sendself[iswap];
    nrecv = nrecvproc[iswap] - sendself[iswap];

    if (recvother[iswap]) {
      for (i = 0; i < nrecv; i++)
        MPI_Irecv(&buf_recv[nsize*forward_recv_offset[iswap][i]],
                  nsize*recvnum[iswap][i],
                  MPI_DOUBLE,recvproc[iswap][i],0,world,&requests[i]);
    }

    if (sendother[iswap]) {
      for (i = 0; i < nsend; i++) {
        n = pair->pack_forward_comm(sendnum[iswap][i],sendlist[iswap][i],
                                    buf_send,pbc_flag[iswap][i],pbc[iswap][i]);
        MPI_Send(buf_send,n,MPI_DOUBLE,sendproc[iswap][i],0,world);
      }
    }

    if (sendself[iswap]) {
      pair->pack_forward_comm(sendnum[iswap][nsend],sendlist[iswap][nsend],
                              buf_send,pbc_flag[iswap][nsend],
                              pbc[iswap][nsend]);
      pair->unpack_forward_comm(recvnum[iswap][nrecv],firstrecv[iswap][nrecv],
                                buf_send);
    }
    if (recvother[iswap]) {
      for (i = 0; i < nrecv; i++) {
        MPI_Waitany(nrecv,requests,&irecv,MPI_STATUS_IGNORE);
        pair->unpack_forward_comm(recvnum[iswap][irecv],firstrecv[iswap][irecv],
                                  &buf_recv[nsize*
                                            forward_recv_offset[iswap][irecv]]);
      }
    }
  }
}

/* ----------------------------------------------------------------------
   reverse communication invoked by a Pair
   nsize used only to set recv buffer limit
------------------------------------------------------------------------- */

void CommTiled::reverse_comm_pair(Pair *pair)
{
  int i,irecv,n,nsend,nrecv;

  int nsize = MAX(pair->comm_reverse,pair->comm_reverse_off);

  for (int iswap = nswap-1; iswap >= 0; iswap--) {
    nsend = nsendproc[iswap] - sendself[iswap];
    nrecv = nrecvproc[iswap] - sendself[iswap];

    if (sendother[iswap]) {
      for (i = 0; i < nsend; i++)
        MPI_Irecv(&buf_recv[nsize*reverse_recv_offset[iswap][i]],
                  nsize*sendnum[iswap][i],MPI_DOUBLE,
                  sendproc[iswap][i],0,world,&requests[i]);
    }
    if (recvother[iswap]) {
      for (i = 0; i < nrecv; i++) {
        n = pair->pack_reverse_comm(recvnum[iswap][i],firstrecv[iswap][i],
                                    buf_send);
        MPI_Send(buf_send,n,MPI_DOUBLE,recvproc[iswap][i],0,world);
      }
    }
    if (sendself[iswap]) {
      pair->pack_reverse_comm(recvnum[iswap][nrecv],firstrecv[iswap][nrecv],
                              buf_send);
      pair->unpack_reverse_comm(sendnum[iswap][nsend],sendlist[iswap][nsend],
                                buf_send);
    }
    if (sendother[iswap]) {
      for (i = 0; i < nsend; i++) {
        MPI_Waitany(nsend,requests,&irecv,MPI_STATUS_IGNORE);
        pair->unpack_reverse_comm(sendnum[iswap][irecv],sendlist[iswap][irecv],
                                  &buf_recv[nsize*
                                            reverse_recv_offset[iswap][irecv]]);
      }
    }
  }
}

/* ----------------------------------------------------------------------
   forward communication invoked by a Fix
   size/nsize used only to set recv buffer limit
   size = 0 (default) -> use comm_forward from Fix
   size > 0 -> Fix passes max size per atom
   the latter is only useful if Fix does several comm modes,
     some are smaller than max stored in its comm_forward
------------------------------------------------------------------------- */

void CommTiled::forward_comm_fix(Fix *fix, int size)
{
  int i,irecv,n,nsize,nsend,nrecv;

  if (size) nsize = size;
  else nsize = fix->comm_forward;

  for (int iswap = 0; iswap < nswap; iswap++) {
    nsend = nsendproc[iswap] - sendself[iswap];
    nrecv = nrecvproc[iswap] - sendself[iswap];

    if (recvother[iswap]) {
      for (i = 0; i < nrecv; i++)
        MPI_Irecv(&buf_recv[nsize*forward_recv_offset[iswap][i]],
                  nsize*recvnum[iswap][i],
                  MPI_DOUBLE,recvproc[iswap][i],0,world,&requests[i]);
    }
    if (sendother[iswap]) {
      for (i = 0; i < nsend; i++) {
        n = fix->pack_forward_comm(sendnum[iswap][i],sendlist[iswap][i],
                                   buf_send,pbc_flag[iswap][i],pbc[iswap][i]);
        MPI_Send(buf_send,n,MPI_DOUBLE,sendproc[iswap][i],0,world);
      }
    }
    if (sendself[iswap]) {
      fix->pack_forward_comm(sendnum[iswap][nsend],sendlist[iswap][nsend],
                             buf_send,pbc_flag[iswap][nsend],
                             pbc[iswap][nsend]);
      fix->unpack_forward_comm(recvnum[iswap][nrecv],firstrecv[iswap][nrecv],
                               buf_send);
    }
    if (recvother[iswap]) {
      for (i = 0; i < nrecv; i++) {
        MPI_Waitany(nrecv,requests,&irecv,MPI_STATUS_IGNORE);
        fix->unpack_forward_comm(recvnum[iswap][irecv],firstrecv[iswap][irecv],
                                 &buf_recv[nsize*
                                           forward_recv_offset[iswap][irecv]]);
      }
    }
  }
}

/* ----------------------------------------------------------------------
   reverse communication invoked by a Fix
   size/nsize used only to set recv buffer limit
   size = 0 (default) -> use comm_forward from Fix
   size > 0 -> Fix passes max size per atom
   the latter is only useful if Fix does several comm modes,
     some are smaller than max stored in its comm_forward
------------------------------------------------------------------------- */

void CommTiled::reverse_comm_fix(Fix *fix, int size)
{
  int i,irecv,n,nsize,nsend,nrecv;

  if (size) nsize = size;
  else nsize = fix->comm_reverse;

  for (int iswap = nswap-1; iswap >= 0; iswap--) {
    nsend = nsendproc[iswap] - sendself[iswap];
    nrecv = nrecvproc[iswap] - sendself[iswap];

    if (sendother[iswap]) {
      for (i = 0; i < nsend; i++)
        MPI_Irecv(&buf_recv[nsize*reverse_recv_offset[iswap][i]],
                  nsize*sendnum[iswap][i],MPI_DOUBLE,
                  sendproc[iswap][i],0,world,&requests[i]);
    }
    if (recvother[iswap]) {
      for (i = 0; i < nrecv; i++) {
        n = fix->pack_reverse_comm(recvnum[iswap][i],firstrecv[iswap][i],
                                   buf_send);
        MPI_Send(buf_send,n,MPI_DOUBLE,recvproc[iswap][i],0,world);
      }
    }
    if (sendself[iswap]) {
      fix->pack_reverse_comm(recvnum[iswap][nrecv],firstrecv[iswap][nrecv],
                             buf_send);
      fix->unpack_reverse_comm(sendnum[iswap][nsend],sendlist[iswap][nsend],
                               buf_send);
    }
    if (sendother[iswap]) {
      for (i = 0; i < nsend; i++) {
        MPI_Waitany(nsend,requests,&irecv,MPI_STATUS_IGNORE);
        fix->unpack_reverse_comm(sendnum[iswap][irecv],sendlist[iswap][irecv],
                                 &buf_recv[nsize*
                                           reverse_recv_offset[iswap][irecv]]);
      }
    }
  }
}

/* ----------------------------------------------------------------------
   reverse communication invoked by a Fix with variable size data
   query fix for all pack sizes to insure buf_send is big enough
   handshake sizes before irregular comm to insure buf_recv is big enough
   NOTE: how to setup one big buf recv with correct offsets ??
------------------------------------------------------------------------- */

void CommTiled::reverse_comm_fix_variable(Fix * /*fix*/)
{
  error->all(FLERR,"Reverse comm fix variable not yet supported by CommTiled");
}

/* ----------------------------------------------------------------------
   forward communication invoked by a Compute
   nsize used only to set recv buffer limit
------------------------------------------------------------------------- */

void CommTiled::forward_comm_compute(Compute *compute)
{
  int i,irecv,n,nsend,nrecv;

  int nsize = compute->comm_forward;

  for (int iswap = 0; iswap < nswap; iswap++) {
    nsend = nsendproc[iswap] - sendself[iswap];
    nrecv = nrecvproc[iswap] - sendself[iswap];

    if (recvother[iswap]) {
      for (i = 0; i < nrecv; i++)
        MPI_Irecv(&buf_recv[nsize*forward_recv_offset[iswap][i]],
                  nsize*recvnum[iswap][i],
                  MPI_DOUBLE,recvproc[iswap][i],0,world,&requests[i]);
    }
    if (sendother[iswap]) {
      for (i = 0; i < nsend; i++) {
        n = compute->pack_forward_comm(sendnum[iswap][i],sendlist[iswap][i],
                                       buf_send,pbc_flag[iswap][i],
                                       pbc[iswap][i]);
        MPI_Send(buf_send,n,MPI_DOUBLE,sendproc[iswap][i],0,world);
      }
    }
    if (sendself[iswap]) {
      compute->pack_forward_comm(sendnum[iswap][nsend],sendlist[iswap][nsend],
                                 buf_send,pbc_flag[iswap][nsend],
                                 pbc[iswap][nsend]);
      compute->unpack_forward_comm(recvnum[iswap][nrecv],
                                   firstrecv[iswap][nrecv],buf_send);
    }
    if (recvother[iswap]) {
      for (i = 0; i < nrecv; i++) {
        MPI_Waitany(nrecv,requests,&irecv,MPI_STATUS_IGNORE);
        compute->
          unpack_forward_comm(recvnum[iswap][irecv],firstrecv[iswap][irecv],
                              &buf_recv[nsize*
                                        forward_recv_offset[iswap][irecv]]);
      }
    }
  }
}

/* ----------------------------------------------------------------------
   reverse communication invoked by a Compute
   nsize used only to set recv buffer limit
------------------------------------------------------------------------- */

void CommTiled::reverse_comm_compute(Compute *compute)
{
  int i,irecv,n,nsend,nrecv;

  int nsize = compute->comm_reverse;

  for (int iswap = nswap-1; iswap >= 0; iswap--) {
    nsend = nsendproc[iswap] - sendself[iswap];
    nrecv = nrecvproc[iswap] - sendself[iswap];

    if (sendother[iswap]) {
      for (i = 0; i < nsend; i++)
        MPI_Irecv(&buf_recv[nsize*reverse_recv_offset[iswap][i]],
                  nsize*sendnum[iswap][i],MPI_DOUBLE,
                  sendproc[iswap][i],0,world,&requests[i]);
    }
    if (recvother[iswap]) {
      for (i = 0; i < nrecv; i++) {
        n = compute->pack_reverse_comm(recvnum[iswap][i],firstrecv[iswap][i],
                                       buf_send);
        MPI_Send(buf_send,n,MPI_DOUBLE,recvproc[iswap][i],0,world);
      }
    }
    if (sendself[iswap]) {
      compute->pack_reverse_comm(recvnum[iswap][nrecv],firstrecv[iswap][nrecv],
                                 buf_send);
      compute->unpack_reverse_comm(sendnum[iswap][nsend],sendlist[iswap][nsend],
                                   buf_send);
    }
    if (sendother[iswap]) {
      for (i = 0; i < nsend; i++) {
        MPI_Waitany(nsend,requests,&irecv,MPI_STATUS_IGNORE);
        compute->
          unpack_reverse_comm(sendnum[iswap][irecv],sendlist[iswap][irecv],
                              &buf_recv[nsize*
                                        reverse_recv_offset[iswap][irecv]]);
      }
    }
  }
}

/* ----------------------------------------------------------------------
   forward communication invoked by a Dump
   nsize used only to set recv buffer limit
------------------------------------------------------------------------- */

void CommTiled::forward_comm_dump(Dump *dump)
{
  int i,irecv,n,nsend,nrecv;

  int nsize = dump->comm_forward;

  for (int iswap = 0; iswap < nswap; iswap++) {
    nsend = nsendproc[iswap] - sendself[iswap];
    nrecv = nrecvproc[iswap] - sendself[iswap];

    if (recvother[iswap]) {
      for (i = 0; i < nrecv; i++)
        MPI_Irecv(&buf_recv[nsize*forward_recv_offset[iswap][i]],
                  nsize*recvnum[iswap][i],
                  MPI_DOUBLE,recvproc[iswap][i],0,world,&requests[i]);
    }
    if (sendother[iswap]) {
      for (i = 0; i < nsend; i++) {
        n = dump->pack_forward_comm(sendnum[iswap][i],sendlist[iswap][i],
                                    buf_send,pbc_flag[iswap][i],
                                    pbc[iswap][i]);
        MPI_Send(buf_send,n,MPI_DOUBLE,sendproc[iswap][i],0,world);
      }
    }
    if (sendself[iswap]) {
      dump->pack_forward_comm(sendnum[iswap][nsend],sendlist[iswap][nsend],
                              buf_send,pbc_flag[iswap][nsend],
                              pbc[iswap][nsend]);
      dump->unpack_forward_comm(recvnum[iswap][nrecv],
                                firstrecv[iswap][nrecv],buf_send);
    }
    if (recvother[iswap]) {
      for (i = 0; i < nrecv; i++) {
        MPI_Waitany(nrecv,requests,&irecv,MPI_STATUS_IGNORE);
        dump->unpack_forward_comm(recvnum[iswap][irecv],firstrecv[iswap][irecv],
                                  &buf_recv[nsize*
                                            forward_recv_offset[iswap][irecv]]);
      }
    }
  }
}

/* ----------------------------------------------------------------------
   reverse communication invoked by a Dump
   nsize used only to set recv buffer limit
------------------------------------------------------------------------- */

void CommTiled::reverse_comm_dump(Dump *dump)
{
  int i,irecv,n,nsend,nrecv;

  int nsize = dump->comm_reverse;

  for (int iswap = nswap-1; iswap >= 0; iswap--) {
    nsend = nsendproc[iswap] - sendself[iswap];
    nrecv = nrecvproc[iswap] - sendself[iswap];

    if (sendother[iswap]) {
      for (i = 0; i < nsend; i++)
        MPI_Irecv(&buf_recv[nsize*reverse_recv_offset[iswap][i]],
                  nsize*sendnum[iswap][i],MPI_DOUBLE,
                  sendproc[iswap][i],0,world,&requests[i]);
    }
    if (recvother[iswap]) {
      for (i = 0; i < nrecv; i++) {
        n = dump->pack_reverse_comm(recvnum[iswap][i],firstrecv[iswap][i],
                                    buf_send);
        MPI_Send(buf_send,n,MPI_DOUBLE,recvproc[iswap][i],0,world);
      }
    }
    if (sendself[iswap]) {
      dump->pack_reverse_comm(recvnum[iswap][nrecv],firstrecv[iswap][nrecv],
                              buf_send);
      dump->unpack_reverse_comm(sendnum[iswap][nsend],sendlist[iswap][nsend],
                                buf_send);
    }
    if (sendother[iswap]) {
      for (i = 0; i < nsend; i++) {
        MPI_Waitany(nsend,requests,&irecv,MPI_STATUS_IGNORE);
        dump->unpack_reverse_comm(sendnum[iswap][irecv],sendlist[iswap][irecv],
                                  &buf_recv[nsize*
                                            reverse_recv_offset[iswap][irecv]]);
      }
    }
  }
}

/* ----------------------------------------------------------------------
   forward communication of Nsize values in per-atom array
------------------------------------------------------------------------- */

void CommTiled::forward_comm_array(int nsize, double **array)
{
  int i,j,k,m,iatom,last,irecv,nsend,nrecv;

  // insure send/recv bufs are big enough for nsize
  // based on smaxone/rmaxall from most recent borders() invocation

  if (nsize > maxforward) {
    maxforward = nsize;
    if (maxforward*smaxone > maxsend) grow_send(maxforward*smaxone,0);
    if (maxforward*rmaxall > maxrecv) grow_recv(maxforward*rmaxall);
  }

  for (int iswap = 0; iswap < nswap; iswap++) {
    nsend = nsendproc[iswap] - sendself[iswap];
    nrecv = nrecvproc[iswap] - sendself[iswap];

    MPI_Barrier(world);

    if (recvother[iswap]) {
      for (i = 0; i < nrecv; i++)
        MPI_Irecv(&buf_recv[nsize*forward_recv_offset[iswap][i]],
                  nsize*recvnum[iswap][i],
                  MPI_DOUBLE,recvproc[iswap][i],0,world,&requests[i]);
    }
    if (sendother[iswap]) {
      for (i = 0; i < nsend; i++) {
        m = 0;
        for (iatom = 0; iatom < sendnum[iswap][i]; iatom++) {
          j = sendlist[iswap][i][iatom];
          for (k = 0; k < nsize; k++)
            buf_send[m++] = array[j][k];
        }
        MPI_Send(buf_send,nsize*sendnum[iswap][i],
                 MPI_DOUBLE,sendproc[iswap][i],0,world);
      }
    }
    if (sendself[iswap]) {
      m = 0;
      for (iatom = 0; iatom < sendnum[iswap][nsend]; iatom++) {
        j = sendlist[iswap][nsend][iatom];
        for (k = 0; k < nsize; k++)
          buf_send[m++] = array[j][k];
      }
      m = 0;
      last = firstrecv[iswap][nrecv] + recvnum[iswap][nrecv];
      for (iatom = firstrecv[iswap][nrecv]; iatom < last; iatom++)
        for (k = 0; k < nsize; k++)
          array[iatom][k] = buf_send[m++];
    }

    if (recvother[iswap]) {
      for (i = 0; i < nrecv; i++) {
        MPI_Waitany(nrecv,requests,&irecv,MPI_STATUS_IGNORE);
        m = nsize*forward_recv_offset[iswap][irecv];
        last = firstrecv[iswap][irecv] + recvnum[iswap][irecv];
        for (iatom = firstrecv[iswap][irecv]; iatom < last; iatom++)
          for (k = 0; k < nsize; k++)
            array[iatom][k] = buf_recv[m++];
      }
    }
  }
}

/* ----------------------------------------------------------------------
   exchange info provided with all 6 stencil neighbors
   NOTE: this method is currently not used
------------------------------------------------------------------------- */

int CommTiled::exchange_variable(int n, double * /*inbuf*/, double *& /*outbuf*/)
{
  int nrecv = n;
  return nrecv;
}

/* ----------------------------------------------------------------------
   determine overlap list of Noverlap procs the lo/hi box overlaps
   overlap = non-zero area in common between box and proc sub-domain
   box is owned by me and extends in dim
------------------------------------------------------------------------- */

void CommTiled::box_drop_brick(int idim, double *lo, double *hi, int &indexme)
{
  // NOTE: this is not triclinic compatible
  // NOTE: these error messages are internal sanity checks
  //       should not occur, can be removed at some point

  int index=-1,dir;
  if (hi[idim] == sublo[idim]) {
    index = myloc[idim] - 1;
    dir = -1;
  } else if (lo[idim] == subhi[idim]) {
    index = myloc[idim] + 1;
    dir = 1;
  } else if (hi[idim] == boxhi[idim]) {
    index = procgrid[idim] - 1;
    dir = -1;
  } else if (lo[idim] == boxlo[idim]) {
    index = 0;
    dir = 1;
  } else error->one(FLERR,"Comm tiled mis-match in box drop brick");

  int other1,other2,proc;
  double lower,upper;
  double *split;

  if (idim == 0) {
    other1 = myloc[1]; other2 = myloc[2];
    split = xsplit;
  } else if (idim == 1) {
    other1 = myloc[0]; other2 = myloc[2];
    split = ysplit;
  } else {
    other1 = myloc[0]; other2 = myloc[1];
    split = zsplit;
  }

  if (index < 0 || index > procgrid[idim])
    error->one(FLERR,"Comm tiled invalid index in box drop brick");

  while (1) {
    lower = boxlo[idim] + prd[idim]*split[index];
    if (index < procgrid[idim]-1)
      upper = boxlo[idim] + prd[idim]*split[index+1];
    else upper = boxhi[idim];
    if (lower >= hi[idim] || upper <= lo[idim]) break;

    if (idim == 0) proc = grid2proc[index][other1][other2];
    else if (idim == 1) proc = grid2proc[other1][index][other2];
    else proc = grid2proc[other1][other2][index];

    if (noverlap == maxoverlap) {
      maxoverlap += DELTA_PROCS;
      memory->grow(overlap,maxoverlap,"comm:overlap");
    }

    if (proc == me) indexme = noverlap;
    overlap[noverlap++] = proc;
    index += dir;
    if (index < 0 || index >= procgrid[idim]) break;
  }
}

/* ----------------------------------------------------------------------
   determine overlap list of Noverlap procs the lo/hi box overlaps
   overlap = non-zero area in common between box and proc sub-domain
   recursive method for traversing an RCB tree of cuts
   no need to split lo/hi box as recurse b/c OK if box extends outside RCB box
------------------------------------------------------------------------- */

void CommTiled::box_drop_tiled(int /*idim*/, double *lo, double *hi, int &indexme)
{
  box_drop_tiled_recurse(lo,hi,0,nprocs-1,indexme);
}

void CommTiled::box_drop_tiled_recurse(double *lo, double *hi,
                                       int proclower, int procupper,
                                       int &indexme)
{
  // end recursion when partition is a single proc
  // add proc to overlap list

  if (proclower == procupper) {
    if (noverlap == maxoverlap) {
      maxoverlap += DELTA_PROCS;
      memory->grow(overlap,maxoverlap,"comm:overlap");
    }

    if (proclower == me) indexme = noverlap;
    overlap[noverlap++] = proclower;
    return;
  }

  // drop box on each side of cut it extends beyond
  // use > and < criteria so does not include a box it only touches
  // procmid = 1st processor in upper half of partition
  //         = location in tree that stores this cut
  // dim = 0,1,2 dimension of cut
  // cut = position of cut

  int procmid = proclower + (procupper - proclower) / 2 + 1;
  int idim = rcbinfo[procmid].dim;
  double cut = boxlo[idim] + prd[idim]*rcbinfo[procmid].cutfrac;

  if (lo[idim] < cut)
    box_drop_tiled_recurse(lo,hi,proclower,procmid-1,indexme);
  if (hi[idim] > cut)
    box_drop_tiled_recurse(lo,hi,procmid,procupper,indexme);
}

/* ----------------------------------------------------------------------
   return other box owned by proc as lo/hi corner pts
------------------------------------------------------------------------- */

void CommTiled::box_other_brick(int idim, int idir,
                                int proc, double *lo, double *hi)
{
  lo[0] = sublo[0]; lo[1] = sublo[1]; lo[2] = sublo[2];
  hi[0] = subhi[0]; hi[1] = subhi[1]; hi[2] = subhi[2];

  int other1,other2,oproc;
  double *split;

  if (idim == 0) {
    other1 = myloc[1]; other2 = myloc[2];
    split = xsplit;
  } else if (idim == 1) {
    other1 = myloc[0]; other2 = myloc[2];
    split = ysplit;
  } else {
    other1 = myloc[0]; other2 = myloc[1];
    split = zsplit;
  }

  int dir = -1;
  if (idir) dir = 1;
  int index = myloc[idim];
  int n = procgrid[idim];

  for (int i = 0; i < n; i++) {
    index += dir;
    if (index < 0) index = n-1;
    else if (index >= n) index = 0;

    if (idim == 0) oproc = grid2proc[index][other1][other2];
    else if (idim == 1) oproc = grid2proc[other1][index][other2];
    else oproc = grid2proc[other1][other2][index];

    if (proc == oproc) {
      lo[idim] = boxlo[idim] + prd[idim]*split[index];
      if (split[index+1] < 1.0)
        hi[idim] = boxlo[idim] + prd[idim]*split[index+1];
      else hi[idim] = boxhi[idim];
      return;
    }
  }
}

/* ----------------------------------------------------------------------
   return other box owned by proc as lo/hi corner pts
------------------------------------------------------------------------- */

void CommTiled::box_other_tiled(int /*idim*/, int /*idir*/,
                                int proc, double *lo, double *hi)
{
  double (*split)[2] = rcbinfo[proc].mysplit;

  lo[0] = boxlo[0] + prd[0]*split[0][0];
  if (split[0][1] < 1.0) hi[0] = boxlo[0] + prd[0]*split[0][1];
  else hi[0] = boxhi[0];

  lo[1] = boxlo[1] + prd[1]*split[1][0];
  if (split[1][1] < 1.0) hi[1] = boxlo[1] + prd[1]*split[1][1];
  else hi[1] = boxhi[1];

  lo[2] = boxlo[2] + prd[2]*split[2][0];
  if (split[2][1] < 1.0) hi[2] = boxlo[2] + prd[2]*split[2][1];
  else hi[2] = boxhi[2];
}

/* ----------------------------------------------------------------------
   return 1 if proc's box touches me, else 0
   procneigh stores 6 procs that touch me
------------------------------------------------------------------------- */

int CommTiled::box_touch_brick(int proc, int idim, int idir)
{
  if (procneigh[idim][idir] == proc) return 1;
  return 0;
}

/* ----------------------------------------------------------------------
   return 1 if proc's box touches me, else 0
------------------------------------------------------------------------- */

int CommTiled::box_touch_tiled(int proc, int idim, int idir)
{
  // sending to left
  // only touches if proc hi = my lo, or if proc hi = boxhi and my lo = boxlo

  if (idir == 0) {
    if (rcbinfo[proc].mysplit[idim][1] == rcbinfo[me].mysplit[idim][0])
      return 1;
    else if (rcbinfo[proc].mysplit[idim][1] == 1.0 &&
             rcbinfo[me].mysplit[idim][0] == 0.0)
      return 1;

  // sending to right
  // only touches if proc lo = my hi, or if proc lo = boxlo and my hi = boxhi

  } else {
    if (rcbinfo[proc].mysplit[idim][0] == rcbinfo[me].mysplit[idim][1])
      return 1;
    else if (rcbinfo[proc].mysplit[idim][0] == 0.0 &&
             rcbinfo[me].mysplit[idim][1] == 1.0)
      return 1;
  }

  return 0;
}

/* ----------------------------------------------------------------------
------------------------------------------------------------------------- */

int CommTiled::point_drop_brick(int idim, double *x)
{
  if (closer_subbox_edge(idim,x)) return procneigh[idim][1];
  return procneigh[idim][0];
}

/* ----------------------------------------------------------------------
   determine which proc owns point x via recursion thru RCB tree
------------------------------------------------------------------------- */

int CommTiled::point_drop_tiled(int idim, double *x)
{
  double xnew[3];
  xnew[0] = x[0]; xnew[1] = x[1]; xnew[2] = x[2];

  if (idim == 0) {
    if (xnew[1] < sublo[1] || xnew[1] > subhi[1]) {
      if (closer_subbox_edge(1,x)) xnew[1] = subhi[1];
      else xnew[1] = sublo[1];
    }
  }
  if (idim <= 1) {
    if (xnew[2] < sublo[2] || xnew[2] > subhi[2]) {
      if (closer_subbox_edge(2,x)) xnew[2] = subhi[2];
      else xnew[2] = sublo[2];
    }
  }

  int proc = point_drop_tiled_recurse(xnew,0,nprocs-1);
  if (proc == me) return me;

  if (idim == 0) {
    int done = 1;
    if (rcbinfo[proc].mysplit[1][0] == rcbinfo[me].mysplit[1][1]) {
      xnew[1] -= EPSILON * (subhi[1]-sublo[1]);
      done = 0;
    }
    if (rcbinfo[proc].mysplit[2][0] == rcbinfo[me].mysplit[2][1]) {
      xnew[2] -= EPSILON * (subhi[2]-sublo[2]);
      done = 0;
    }
    if (!done) {
      proc = point_drop_tiled_recurse(xnew,0,nprocs-1);
      done = 1;
      if (rcbinfo[proc].mysplit[1][0] == rcbinfo[me].mysplit[1][1]) {
        xnew[1] -= EPSILON * (subhi[1]-sublo[1]);
        done = 0;
      }
      if (rcbinfo[proc].mysplit[2][0] == rcbinfo[me].mysplit[2][1]) {
        xnew[2] -= EPSILON * (subhi[2]-sublo[2]);
        done = 0;
      }
      if (!done) proc = point_drop_tiled_recurse(xnew,0,nprocs-1);
    }
  } else if (idim == 1) {
    if (rcbinfo[proc].mysplit[2][0] == rcbinfo[me].mysplit[2][1]) {
      xnew[2] -= EPSILON * (subhi[2]-sublo[2]);
      proc = point_drop_tiled_recurse(xnew,0,nprocs-1);
    }
  }

  return proc;
}

/* ----------------------------------------------------------------------
   recursive point drop thru RCB tree
------------------------------------------------------------------------- */

int CommTiled::point_drop_tiled_recurse(double *x,
                                        int proclower, int procupper)
{
  // end recursion when partition is a single proc
  // return proc

  if (proclower == procupper) return proclower;

  // drop point on side of cut it is on
  // use < criterion so point is not on high edge of proc sub-domain
  // procmid = 1st processor in upper half of partition
  //         = location in tree that stores this cut
  // dim = 0,1,2 dimension of cut
  // cut = position of cut

  int procmid = proclower + (procupper - proclower) / 2 + 1;
  int idim = rcbinfo[procmid].dim;
  double cut = boxlo[idim] + prd[idim]*rcbinfo[procmid].cutfrac;

  if (x[idim] < cut) return point_drop_tiled_recurse(x,proclower,procmid-1);
  else return point_drop_tiled_recurse(x,procmid,procupper);
}

/* ----------------------------------------------------------------------
   assume x[idim] is outside subbox bounds in same dim
------------------------------------------------------------------------- */

int CommTiled::closer_subbox_edge(int idim, double *x)
{
  double deltalo,deltahi;

  if (sublo[idim] == boxlo[idim])
    deltalo = fabs(x[idim]-prd[idim] - sublo[idim]);
  else deltalo = fabs(x[idim] - sublo[idim]);

  if (subhi[idim] == boxhi[idim])
    deltahi = fabs(x[idim]+prd[idim] - subhi[idim]);
  else deltahi = fabs(x[idim] - subhi[idim]);

  if (deltalo < deltahi) return 0;
  return 1;
}

/* ----------------------------------------------------------------------
   if RCB decomp exists and just changed, gather needed global RCB info
------------------------------------------------------------------------- */

void CommTiled::coord2proc_setup()
{
  if (!rcbnew) return;

  if (!rcbinfo)
    rcbinfo = (RCBinfo *)
      memory->smalloc(nprocs*sizeof(RCBinfo),"comm:rcbinfo");
  rcbnew = 0;
  RCBinfo rcbone;
  memcpy(&rcbone.mysplit[0][0],&mysplit[0][0],6*sizeof(double));
  rcbone.cutfrac = rcbcutfrac;
  rcbone.dim = rcbcutdim;
  MPI_Allgather(&rcbone,sizeof(RCBinfo),MPI_CHAR,
                rcbinfo,sizeof(RCBinfo),MPI_CHAR,world);
}

/* ----------------------------------------------------------------------
   determine which proc owns atom with coord x[3] based on current decomp
   x will be in box (orthogonal) or lamda coords (triclinic)
   if layout = UNIFORM or NONUNIFORM, invoke parent method
   if layout = TILED, use point_drop_recurse()
   return owning proc ID, ignore igx,igy,igz
------------------------------------------------------------------------- */

int CommTiled::coord2proc(double *x, int &igx, int &igy, int &igz)
{
  if (layout != Comm::LAYOUT_TILED) return Comm::coord2proc(x,igx,igy,igz);
  return point_drop_tiled_recurse(x,0,nprocs-1);
}

/* ----------------------------------------------------------------------
   realloc the size of the send buffer as needed with BUFFACTOR and bufextra
   flag = 0, don't need to realloc with copy, just free/malloc w/ BUFFACTOR
   flag = 1, realloc with BUFFACTOR
   flag = 2, free/malloc w/out BUFFACTOR
------------------------------------------------------------------------- */

void CommTiled::grow_send(int n, int flag)
{
  if (flag == 0) {
    maxsend = static_cast<int> (BUFFACTOR * n);
    memory->destroy(buf_send);
    memory->create(buf_send,maxsend+bufextra,"comm:buf_send");
  } else if (flag == 1) {
    maxsend = static_cast<int> (BUFFACTOR * n);
    memory->grow(buf_send,maxsend+bufextra,"comm:buf_send");
  } else {
    memory->destroy(buf_send);
    memory->grow(buf_send,maxsend+bufextra,"comm:buf_send");
  }
}

/* ----------------------------------------------------------------------
   free/malloc the size of the recv buffer as needed with BUFFACTOR
------------------------------------------------------------------------- */

void CommTiled::grow_recv(int n)
{
  maxrecv = static_cast<int> (BUFFACTOR * n);
  memory->destroy(buf_recv);
  memory->create(buf_recv,maxrecv,"comm:buf_recv");
}

/* ----------------------------------------------------------------------
   realloc the size of the iswap sendlist as needed with BUFFACTOR
------------------------------------------------------------------------- */

void CommTiled::grow_list(int iswap, int iwhich, int n)
{
  maxsendlist[iswap][iwhich] = static_cast<int> (BUFFACTOR * n);
  memory->grow(sendlist[iswap][iwhich],maxsendlist[iswap][iwhich],
               "comm:sendlist[i][j]");
}

/* ----------------------------------------------------------------------
   allocation of swap info
------------------------------------------------------------------------- */

void CommTiled::allocate_swap(int n)
{
  nsendproc = new int[n];
  nrecvproc = new int[n];
  sendother = new int[n];
  recvother = new int[n];
  sendself = new int[n];
  nprocmax = new int[n];

  sendproc = new int*[n];
  recvproc = new int*[n];
  sendnum = new int*[n];
  recvnum = new int*[n];
  size_forward_recv = new int*[n];
  firstrecv = new int*[n];
  size_reverse_send = new int*[n];
  size_reverse_recv = new int*[n];
  forward_recv_offset = new int*[n];
  reverse_recv_offset = new int*[n];

  pbc_flag = new int*[n];
  pbc = new int**[n];
  sendbox = new double**[n];
  sendbox_multi = new double***[n];
  maxsendlist = new int*[n];
  sendlist = new int**[n];

  for (int i = 0; i < n; i++) {
    sendproc[i] = recvproc[i] = NULL;
    sendnum[i] = recvnum[i] = NULL;
    size_forward_recv[i] = firstrecv[i] = NULL;
    size_reverse_send[i] = size_reverse_recv[i] = NULL;
    forward_recv_offset[i] = reverse_recv_offset[i] = NULL;

    pbc_flag[i] = NULL;
    pbc[i] = NULL;
    sendbox[i] = NULL;
    sendbox_multi[i] = NULL;
    maxsendlist[i] = NULL;
    sendlist[i] = NULL;
  }

  maxreqstat = 0;
  requests = NULL;

  for (int i = 0; i < n; i++) {
    nprocmax[i] = DELTA_PROCS;
    grow_swap_send(i,DELTA_PROCS,0);
    grow_swap_recv(i,DELTA_PROCS);
  }

  nexchproc = new int[n/2];
  nexchprocmax = new int[n/2];
  exchproc = new int*[n/2];
  exchnum = new int*[n/2];

  for (int i = 0; i < n/2; i++) {
    nexchprocmax[i] = DELTA_PROCS;
    exchproc[i] = new int[DELTA_PROCS];
    exchnum[i] = new int[DELTA_PROCS];
  }
}

/* ----------------------------------------------------------------------
   grow info for swap I, to allow for N procs to communicate with
   ditto for complementary recv for swap I+1 or I-1, as invoked by caller
------------------------------------------------------------------------- */

void CommTiled::grow_swap_send(int i, int n, int nold)
{
  delete [] sendproc[i];
  sendproc[i] = new int[n];
  delete [] sendnum[i];
  sendnum[i] = new int[n];

  delete [] size_reverse_recv[i];
  size_reverse_recv[i] = new int[n];
  delete [] reverse_recv_offset[i];
  reverse_recv_offset[i] = new int[n];

  delete [] pbc_flag[i];
  pbc_flag[i] = new int[n];
  memory->destroy(pbc[i]);
  memory->create(pbc[i],n,6,"comm:pbc_flag");
  memory->destroy(sendbox[i]);
  memory->create(sendbox[i],n,6,"comm:sendbox");
  memory->destroy(sendbox_multi[i]);
  memory->create(sendbox_multi[i],n,atom->ntypes+1,6,"comm:sendbox_multi");

  delete [] maxsendlist[i];
  maxsendlist[i] = new int[n];

  for (int j = 0; j < nold; j++) memory->destroy(sendlist[i][j]);
  delete [] sendlist[i];
  sendlist[i] = new int*[n];
  for (int j = 0; j < n; j++) {
    maxsendlist[i][j] = BUFMIN;
    memory->create(sendlist[i][j],BUFMIN,"comm:sendlist[i][j]");
  }
}

void CommTiled::grow_swap_recv(int i, int n)
{
  delete [] recvproc[i];
  recvproc[i] = new int[n];
  delete [] recvnum[i];
  recvnum[i] = new int[n];

  delete [] size_forward_recv[i];
  size_forward_recv[i] = new int[n];
  delete [] firstrecv[i];
  firstrecv[i] = new int[n];
  delete [] forward_recv_offset[i];
  forward_recv_offset[i] = new int[n];

  delete [] size_reverse_send[i];
  size_reverse_send[i] = new int[n];
}

/* ----------------------------------------------------------------------
   deallocate swap info
------------------------------------------------------------------------- */

void CommTiled::deallocate_swap(int n)
{
  delete [] nsendproc;
  delete [] nrecvproc;
  delete [] sendother;
  delete [] recvother;
  delete [] sendself;

  for (int i = 0; i < n; i++) {
    delete [] sendproc[i];
    delete [] recvproc[i];
    delete [] sendnum[i];
    delete [] recvnum[i];
    delete [] size_forward_recv[i];
    delete [] firstrecv[i];
    delete [] size_reverse_send[i];
    delete [] size_reverse_recv[i];
    delete [] forward_recv_offset[i];
    delete [] reverse_recv_offset[i];

    delete [] pbc_flag[i];
    memory->destroy(pbc[i]);
    memory->destroy(sendbox[i]);
    memory->destroy(sendbox_multi[i]);
    
    delete [] maxsendlist[i];

    for (int j = 0; j < nprocmax[i]; j++) memory->destroy(sendlist[i][j]);
    delete [] sendlist[i];
  }

  delete [] sendproc;
  delete [] recvproc;
  delete [] sendnum;
  delete [] recvnum;
  delete [] size_forward_recv;
  delete [] firstrecv;
  delete [] size_reverse_send;
  delete [] size_reverse_recv;
  delete [] forward_recv_offset;
  delete [] reverse_recv_offset;

  delete [] pbc_flag;
  delete [] pbc;
  delete [] sendbox;
  delete [] sendbox_multi;
  delete [] maxsendlist;
  delete [] sendlist;

  delete [] requests;

  delete [] nprocmax;

  delete [] nexchproc;
  delete [] nexchprocmax;

  for (int i = 0; i < n/2; i++) {
    delete [] exchproc[i];
    delete [] exchnum[i];
  }

  delete [] exchproc;
  delete [] exchnum;
}

/* ----------------------------------------------------------------------
   return # of bytes of allocated memory
------------------------------------------------------------------------- */

bigint CommTiled::memory_usage()
{
  bigint bytes = 0;
  return bytes;
}<|MERGE_RESOLUTION|>--- conflicted
+++ resolved
@@ -106,29 +106,19 @@
 {
   Comm::init();
 
-<<<<<<< HEAD
   if (mode == Comm::SINGLE && cutghostmulti) memory->destroy(cutghostmulti);
 
   if (mode == Comm::MULTI && !cutghostmulti)
     memory->create(cutghostmulti,atom->ntypes+1,3,"comm:cutghostmulti");
 
-=======
-  nswap = 2 * domain->dimension;
-  
->>>>>>> 75dcd9ae
   int bufextra_old = bufextra;
   init_exchange();
   if (bufextra > bufextra_old) grow_send(maxsend+bufextra,2);
 
   // temporary restrictions
 
-<<<<<<< HEAD
   if (triclinic)
     error->all(FLERR,"Cannot yet use comm_style tiled with triclinic box");
-=======
-  if (mode == Comm::MULTI)
-    error->all(FLERR,"Cannot yet use comm_style tiled with multi-mode comm");
->>>>>>> 75dcd9ae
 }
 
 /* ----------------------------------------------------------------------
@@ -143,22 +133,14 @@
   // domain properties used in setup method and methods it calls
 
   dimension = domain->dimension;
+  prd = domain->prd;
+  boxlo = domain->boxlo;
+  boxhi = domain->boxhi;
+  sublo = domain->sublo;
+  subhi = domain->subhi;
+
   int *periodicity = domain->periodicity;
   int ntypes = atom->ntypes;
-
-  if (triclinic == 0) {
-    prd = domain->prd;
-    boxlo = domain->boxlo;
-    boxhi = domain->boxhi;
-    sublo = domain->sublo;
-    subhi = domain->subhi;
-  } else {
-    prd = domain->prd_lamda;
-    boxlo = domain->boxlo_lamda;
-    boxhi = domain->boxhi_lamda;
-    sublo = domain->sublo_lamda;
-    subhi = domain->subhi_lamda;
-  }
 
   // set function pointers
 
@@ -343,7 +325,6 @@
       //      = obox in other 2 dims
       // if sbox touches other proc's sub-box boundaries in lower dims,
       //   extend sbox in those lower dims to include ghost atoms
-<<<<<<< HEAD
       // single mode and multi mode
       
       double oboxlo[3],oboxhi[3],sbox[6],sbox_multi[6];
@@ -396,64 +377,6 @@
 
 	  memcpy(sendbox[iswap][i],sbox,6*sizeof(double));
 	}
-=======
-
-      double oboxlo[3],oboxhi[3],sbox[6];
-
-      for (i = 0; i < noverlap; i++) {
-        pbc_flag[iswap][i] = 0;
-        pbc[iswap][i][0] = pbc[iswap][i][1] = pbc[iswap][i][2] =
-          pbc[iswap][i][3] = pbc[iswap][i][4] = pbc[iswap][i][5] = 0;
-
-        (this->*box_other)(idim,idir,overlap[i],oboxlo,oboxhi);
-
-        if (i < noverlap1) {
-          sbox[0] = MAX(oboxlo[0],lo1[0]);
-          sbox[1] = MAX(oboxlo[1],lo1[1]);
-          sbox[2] = MAX(oboxlo[2],lo1[2]);
-          sbox[3] = MIN(oboxhi[0],hi1[0]);
-          sbox[4] = MIN(oboxhi[1],hi1[1]);
-          sbox[5] = MIN(oboxhi[2],hi1[2]);
-	  
-        } else {
-          pbc_flag[iswap][i] = 1;
-          if (idir == 0) pbc[iswap][i][idim] = 1;
-          else pbc[iswap][i][idim] = -1;
-	  if (triclinic) {
-            if (idim == 1) pbc[iswap][i][5] = pbc[iswap][i][idim];
-            if (idim == 2) pbc[iswap][i][4] = pbc[iswap][i][3] = pbc[iswap][i][idim];
-          }
-	  
-          sbox[0] = MAX(oboxlo[0],lo2[0]);
-          sbox[1] = MAX(oboxlo[1],lo2[1]);
-          sbox[2] = MAX(oboxlo[2],lo2[2]);
-          sbox[3] = MIN(oboxhi[0],hi2[0]);
-          sbox[4] = MIN(oboxhi[1],hi2[1]);
-          sbox[5] = MIN(oboxhi[2],hi2[2]);
-        }
-
-        if (idir == 0) {
-          sbox[idim] = sublo[idim];
-          if (i < noverlap1)
-	    sbox[3+idim] = MIN(sbox[3+idim]+cutghost[idim],subhi[idim]);
-          else sbox[3+idim] = MIN(sbox[3+idim]-prd[idim]+cutghost[idim],subhi[idim]);
-        } else {
-          if (i < noverlap1) sbox[idim] = MAX(sbox[idim]-cutghost[idim],sublo[idim]);
-          else sbox[idim] = MAX(sbox[idim]+prd[idim]-cutghost[idim],sublo[idim]);
-          sbox[3+idim] = subhi[idim];
-        }
-
-        if (idim >= 1) {
-          if (sbox[0] == oboxlo[0]) sbox[0] -= cutghost[0];
-          if (sbox[3] == oboxhi[0]) sbox[3] += cutghost[0];
-        }
-        if (idim == 2) {
-          if (sbox[1] == oboxlo[1]) sbox[1] -= cutghost[1];
-          if (sbox[4] == oboxhi[1]) sbox[4] += cutghost[1];
-        }
-
-        memcpy(sendbox[iswap][i],sbox,6*sizeof(double));
->>>>>>> 75dcd9ae
       }
 
       if (mode == Comm::MULTI) {
