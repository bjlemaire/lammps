--- conflicted
+++ resolved
@@ -58,10 +58,7 @@
 #include <mpi.h>
 #include <cstring>
 #include <string>
-<<<<<<< HEAD
 #include <sstream>
-=======
->>>>>>> 2e685083
 #include "comm.h"
 #include "error.h"
 #include "input.h"
@@ -160,8 +157,7 @@
       input->variable->set(3,varcmd);
       echo_var_assign(splitname.str(), varcmd[2]);
     }
-  }
-  else {
+  } else {
     varcmd[0] = varname;
     varcmd[1] = (char *) "string";
     varcmd[2] = value;
